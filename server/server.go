--- conflicted
+++ resolved
@@ -33,6 +33,7 @@
 	DefaultSubPrefix      = "_STAN.sub"
 	DefaultUnSubPrefix    = "_STAN.unsub"
 	DefaultClosePrefix    = "_STAN.close"
+	DefaultStoreType      = stores.TypeMemory
 
 	// DefaultMsgStoreLimit defines how many messages per channel we will store
 	DefaultMsgStoreLimit = 1000000
@@ -42,16 +43,9 @@
 	DefaultSubStoreLimit = 1000
 
 	// Heartbeat intervals.
-<<<<<<< HEAD
-
-	DefaultHeartBeatInterval   = 30 * time.Second
-	DefaultClientHBTimeout     = 10 * time.Second
-	DefaultMaxFailedHeartBeats = int((5 * time.Minute) / DefaultHeartBeatInterval)
-=======
 	DefaultHeartBeatInterval   = 200 * time.Millisecond
 	DefaultClientHBTimeout     = 150 * time.Millisecond
 	DefaultMaxFailedHeartBeats = int((2 * time.Second) / DefaultHeartBeatInterval)
->>>>>>> 38352545
 )
 
 // Errors.
@@ -268,12 +262,15 @@
 type ServerOptions struct {
 	ID             string
 	DiscoverPrefix string
+	StoreType      string
+	FilestoreDir   string
 }
 
 // DefaultStanServerOptions are the default options for the server.
 var DefaultServerOptions = ServerOptions{
 	ID:             DefaultClusterID,
 	DiscoverPrefix: DefaultDiscoverPrefix,
+	StoreType:      DefaultStoreType,
 }
 
 // DefaultNatsServerOptions are default options for the NATS server
@@ -310,10 +307,6 @@
 	s.SetLogger(log, opts.Debug, opts.Trace)
 }
 
-<<<<<<< HEAD
-// RunServer will startup and embedded STAN server and a nats-server to support it.
-func RunServer(ID, rootDir string, optsA ...*server.Options) *StanServer {
-=======
 // RunServer will startup an embedded STAN server and a nats-server to support it.
 func RunServer(ID string) *StanServer {
 	sOpts := DefaultServerOptions
@@ -323,7 +316,6 @@
 
 // RunServerWithOpts will startup an embedded STAN server and a nats-server to support it.
 func RunServerWithOpts(stanOpts *ServerOptions, natsOpts *server.Options) *StanServer {
->>>>>>> 38352545
 	// Run a nats server by default
 	var sOpts *ServerOptions
 	var nOpts *server.Options
@@ -356,14 +348,25 @@
 	var err error
 	var recoveredState stores.RecoveredState
 
+	// Ensure store type option is in upper-case
+	sOpts.StoreType = strings.ToUpper(sOpts.StoreType)
+
 	// Create the store. So far either memory or file-based.
-	if rootDir != "" {
-		s.store, recoveredState, err = stores.NewFileStore(rootDir, limits)
-	} else {
+	switch sOpts.StoreType {
+	case stores.TypeFile:
+		// The dir must be specified
+		if sOpts.FilestoreDir == "" {
+			err = fmt.Errorf("for %v stores, root directory must be specified", stores.TypeFile)
+			break
+		}
+		s.store, recoveredState, err = stores.NewFileStore(sOpts.FilestoreDir, limits)
+	case stores.TypeMemory:
 		s.store, err = stores.NewMemoryStore(limits)
+	default:
+		err = fmt.Errorf("unsupported store type: %v", sOpts.StoreType)
 	}
 	if err != nil {
-		panic(fmt.Sprintf("Could create store, %v", err))
+		panic(fmt.Sprintf("%v", err))
 	}
 
 	// Process recovered channels (if any).
@@ -378,12 +381,7 @@
 
 	s.natsServer = natsd.RunServer(nOpts)
 
-<<<<<<< HEAD
-	natsURL := fmt.Sprintf("nats://%s:%d", opts.Host, opts.Port)
-=======
 	natsURL := fmt.Sprintf("nats://%s:%d", nOpts.Host, nOpts.Port)
-	var err error
->>>>>>> 38352545
 	if s.nc, err = nats.Connect(natsURL); err != nil {
 		panic(fmt.Sprintf("Can't connect to NATS server: %v\n", err))
 	}
